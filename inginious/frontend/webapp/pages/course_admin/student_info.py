# -*- coding: utf-8 -*-
#
# This file is part of INGInious. See the LICENSE and the COPYRIGHTS files for
# more information about the licensing of this file.


import web

from inginious.frontend.webapp.pages.course_admin.utils import make_csv, INGIniousAdminPage


class CourseStudentInfoPage(INGIniousAdminPage):
    """ List information about a student """

    def GET(self, courseid, username):
        """ GET request """
        course, _ = self.get_course_and_check_rights(courseid)
        return self.page(course, username)

    def submission_url_generator(self, course, username, taskid):
        """ Generates a submission url """
        return "/admin/" + course.get_id() + "/download?format=taskid%2Fusername&tasks=" + taskid + "&users=" + username

    def page(self, course, username):
        """ Get all data and display the page """
        data = list(self.database.user_tasks.find({"username": username, "courseid": course.get_id()}))

        tasks = course.get_tasks()
        result = dict([(taskid, {"taskid": taskid, "name": tasks[taskid].get_name(),
                                 "tried": 0, "status": "notviewed", "grade": 0,
                                 "url": self.submission_url_generator(course, username, taskid)}) for taskid in tasks])

        for taskdata in data:
            if taskdata["taskid"] in result:
                result[taskdata["taskid"]]["tried"] = taskdata["tried"]
                if taskdata["tried"] == 0:
                    result[taskdata["taskid"]]["status"] = "notattempted"
                elif taskdata["succeeded"]:
                    result[taskdata["taskid"]]["status"] = "succeeded"
                else:
                    result[taskdata["taskid"]]["status"] = "failed"
                result[taskdata["taskid"]]["grade"] = taskdata["grade"]

        if "csv" in web.input():
            return make_csv(result)
<<<<<<< HEAD
        return self.template_helper.get_renderer().course_admin.student(course, username, list(result.values()))
=======
        return self.template_helper.get_renderer().course_admin.student_info(course, username, result.values())
>>>>>>> 1de165e9
<|MERGE_RESOLUTION|>--- conflicted
+++ resolved
@@ -43,8 +43,4 @@
 
         if "csv" in web.input():
             return make_csv(result)
-<<<<<<< HEAD
-        return self.template_helper.get_renderer().course_admin.student(course, username, list(result.values()))
-=======
-        return self.template_helper.get_renderer().course_admin.student_info(course, username, result.values())
->>>>>>> 1de165e9
+        return self.template_helper.get_renderer().course_admin.student_info(course, username, list(result.values()))