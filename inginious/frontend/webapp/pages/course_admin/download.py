--- conflicted
+++ resolved
@@ -57,13 +57,6 @@
                               aggregation if course.use_classrooms() or (username in aggregation['groups'][0]["students"]) else None
                               ) for aggregation in aggregations for username in aggregation["students"]])
 
-<<<<<<< HEAD
-        submissions = list(self.database.submissions.find({"username": {"$in": list(aggregations.keys())},
-                                                           "taskid": {"$in": user_input.tasks},
-                                                           "courseid": course.get_id(),
-                                                           "status": {"$in": ["done", "error"]}}))
-=======
->>>>>>> 1c21c64b
         if user_input.type == "single":
             user_tasks = list(self.database.user_tasks.find({"username": {"$in": aggregations.keys()},
                                                         "taskid": {"$in": user_input.tasks},
