#! /bin/python3.6
# -*- coding: utf-8 -*-
#
# This file is part of INGInious. See the LICENSE and the COPYRIGHTS files for
# more information about the licensing of this file.
import os
import shlex
import subprocess
import threading
import sys
<<<<<<< HEAD
import asyncio
import zmq.asyncio
from inginious_container_api.utils import set_limits_user, setup_logger, check_runtimes,\
    run_teardown_script, handle_signals, handle_ssh_session, receive_initial_command, stdio,\
    handle_stdin, handle_outputs_helper
=======
from inginious_container_api.utils import set_limits_user, start_ssh_server, ssh_wait, scripts_isolation
>>>>>>> b483b993


# Setup the logger
logger = setup_logger()

# Check the runtimes
runtime = sys.argv[1]
parent_runtime = sys.argv[2]
shared_kernel, both_same_kernel = check_runtimes(runtime, parent_runtime)
# shared_kernal: boolean, True when this student_container is running on docker runtime. False when running on kata runtime.
# only_dockers: boolean, True when this student_container and its parent grading_container are both running on docker runtimes.

# Setup the asyncio loop and container_stdin/stdout streams for communications with agent when both containers are not on a shared kernel
if not both_same_kernel:
    context = zmq.asyncio.Context()
    event_loop = zmq.asyncio.ZMQEventLoop()
    asyncio.set_event_loop(event_loop)
    container_stdin, container_stdout = event_loop.run_until_complete(stdio())
else:
    container_stdin, container_stdout, event_loop = None, None, None


# Get the command to be run
socket_unix, fds, start_cmd = receive_initial_command(both_same_kernel, container_stdin, event_loop)

# Check security
student_container_id = start_cmd["student_container_id"]
user = start_cmd["user"]  # Know if you are worker (on docker) or root (on Kata)
if user == "root" and shared_kernel:
    logger.info("You can not run as root on a runtime with shared_kernel such as docker runtime")
    exit(251)

# Add some elements to /etc/hosts and /etc/resolv.conf if needed
system_files = {"hosts": ("/etc/hosts", True), "resolv.conf": ("/etc/resolv.conf", False)}
for name, (spath, append) in system_files.items():
    if os.path.exists(os.path.join('/task/systemfiles/', name)):
        try:
            open(spath, 'ab' if append else 'wb').write(b'\n' + open(os.path.join('/task/systemfiles/', name), 'rb').read())
        except IOError:
            exit(254)

logger.info("student container started and received initial command")

# Start the process
os.chdir(start_cmd["working_dir"])
set_limits = lambda: set_limits_user(user)  # To know if the command should be executed as root or worker
if start_cmd["command"] is None or start_cmd["command"] == "":  # Avoid to run an empty command
    start_cmd["command"] = "echo 'info: student container started with no command set' "

<<<<<<< HEAD
# Run the student code in its own subprocess and handle inputs/outputs
if both_same_kernel:
    p = subprocess.Popen(shlex.split(start_cmd["command"]), preexec_fn=set_limits, stdin=fds[0], stdout=fds[1],
                         stderr=fds[2])
    signal_thread = threading.Thread(target=lambda: handle_signals(p, socket_unix), daemon=True)
    signal_thread.start()
    retval = p.wait()
else:
    p = subprocess.Popen(shlex.split(start_cmd["command"]), bufsize=0, preexec_fn=set_limits, stdin=subprocess.PIPE,
                         stdout=subprocess.PIPE, stderr=subprocess.PIPE)
    write_lock = threading.Lock()  # Lock to avoid stdout_handler and stderr_handler to write on the stdout_stream at the same time
    outputs_loop = asyncio.new_event_loop()  # Loop used in other threads
    stdout_handler = threading.Thread(target=handle_outputs_helper, args=(p.stdout, start_cmd["socket_id"], "stdout", write_lock, event_loop, container_stdout, outputs_loop))
    stderr_handler = threading.Thread(target=handle_outputs_helper, args=(p.stderr, start_cmd["socket_id"], "stderr", write_lock, event_loop, container_stdout, outputs_loop))
    stdout_handler.start()
    stderr_handler.start()
    try:
        event_loop.run_until_complete(handle_stdin(container_stdin, p.stdin, p))
    except RuntimeError as e:  # The loop will be stopped by stdout_handler (causing a RuntimeError)
        pass
    logger.info("student code finished !")
    retval = p.wait()
    stdout_handler.join()
    stderr_handler.join()

logger.info("student container finished running the student code")

# Handle SSH
=======
# Run the command, which in the case of ssh, acts like a setup_script
p = subprocess.Popen(shlex.split(start_cmd["command"]), preexec_fn=set_limits, stdin=fds[0], stdout=fds[1], stderr=fds[2])

# Handle the signals
print("Signal thread")
thread = threading.Thread(target=lambda: handle_signals(p, client), daemon=True)
thread.start()
# Wait until the subprocess exit
print("Waiting for process to end")
retval = p.wait()
# Setup script finished, make the scripts directory isolated from student
scripts_isolation(True)

>>>>>>> b483b993
if start_cmd["ssh"]:
    logger.info("student container is starting ssh session")
    retval = handle_ssh_session(student_container_id, both_same_kernel, event_loop, socket_unix, container_stdout, user)
    logger.info("student container finished ssh session")

# Run teardown script
if start_cmd["teardown_script"]:
<<<<<<< HEAD
    logger.info("student container is starting teardown script")
    run_teardown_script(start_cmd["teardown_script"], set_limits)
    logger.info("student container finished teardown script")
=======
    # Make the scripts directory available and execute the teardown script
    scripts_isolation(False)
    p2 = subprocess.Popen(shlex.split(start_cmd["teardown_script"]), preexec_fn=set_limits, stdin=fds[0], stdout=fds[1],
                         stderr=fds[2])
    teardown_retval = p2.wait() #Waot for teardown_script to finish before exiting the container
    print(teardown_retval)  # For debugging purpose
>>>>>>> b483b993

exit(retval)<|MERGE_RESOLUTION|>--- conflicted
+++ resolved
@@ -8,15 +8,11 @@
 import subprocess
 import threading
 import sys
-<<<<<<< HEAD
 import asyncio
 import zmq.asyncio
 from inginious_container_api.utils import set_limits_user, setup_logger, check_runtimes,\
     run_teardown_script, handle_signals, handle_ssh_session, receive_initial_command, stdio,\
-    handle_stdin, handle_outputs_helper
-=======
-from inginious_container_api.utils import set_limits_user, start_ssh_server, ssh_wait, scripts_isolation
->>>>>>> b483b993
+    handle_stdin, handle_outputs_helper, scripts_isolation
 
 
 # Setup the logger
@@ -66,7 +62,6 @@
 if start_cmd["command"] is None or start_cmd["command"] == "":  # Avoid to run an empty command
     start_cmd["command"] = "echo 'info: student container started with no command set' "
 
-<<<<<<< HEAD
 # Run the student code in its own subprocess and handle inputs/outputs
 if both_same_kernel:
     p = subprocess.Popen(shlex.split(start_cmd["command"]), preexec_fn=set_limits, stdin=fds[0], stdout=fds[1],
@@ -94,22 +89,8 @@
 
 logger.info("student container finished running the student code")
 
+scripts_isolation(True)  # Setup script finished, make the scripts directory isolated from student
 # Handle SSH
-=======
-# Run the command, which in the case of ssh, acts like a setup_script
-p = subprocess.Popen(shlex.split(start_cmd["command"]), preexec_fn=set_limits, stdin=fds[0], stdout=fds[1], stderr=fds[2])
-
-# Handle the signals
-print("Signal thread")
-thread = threading.Thread(target=lambda: handle_signals(p, client), daemon=True)
-thread.start()
-# Wait until the subprocess exit
-print("Waiting for process to end")
-retval = p.wait()
-# Setup script finished, make the scripts directory isolated from student
-scripts_isolation(True)
-
->>>>>>> b483b993
 if start_cmd["ssh"]:
     logger.info("student container is starting ssh session")
     retval = handle_ssh_session(student_container_id, both_same_kernel, event_loop, socket_unix, container_stdout, user)
@@ -117,17 +98,9 @@
 
 # Run teardown script
 if start_cmd["teardown_script"]:
-<<<<<<< HEAD
+    scripts_isolation(False)  # Make the scripts directory available and execute the teardown script
     logger.info("student container is starting teardown script")
     run_teardown_script(start_cmd["teardown_script"], set_limits)
     logger.info("student container finished teardown script")
-=======
-    # Make the scripts directory available and execute the teardown script
-    scripts_isolation(False)
-    p2 = subprocess.Popen(shlex.split(start_cmd["teardown_script"]), preexec_fn=set_limits, stdin=fds[0], stdout=fds[1],
-                         stderr=fds[2])
-    teardown_retval = p2.wait() #Waot for teardown_script to finish before exiting the container
-    print(teardown_retval)  # For debugging purpose
->>>>>>> b483b993
-
+    
 exit(retval)