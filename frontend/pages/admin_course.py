import web

from common.courses import Course
from frontend.base import renderer
import frontend.user as User
from frontend.base import database
<<<<<<< HEAD
from common.tasks import Task
import pymongo
import csv
import StringIO
import cStringIO
import codecs
=======
from bson.objectid import ObjectId
from frontend.base import database, gridFS
import json
from common.tasks import Task
import os
from os import listdir
from os.path import isfile, join, splitext
import tarfile
import tempfile
import sys
import time
>>>>>>> f3545e7a

class UnicodeWriter:
    """
    A CSV writer which will write rows to CSV file "f",
    which is encoded in the given encoding.
    """

    def __init__(self, f, dialect=csv.excel, encoding="utf-8", **kwds):
        # Redirect output to a queue
        self.queue = cStringIO.StringIO()
        self.writer = csv.writer(self.queue, dialect=dialect, **kwds)
        self.stream = f
        self.encoder = codecs.getincrementalencoder(encoding)()

    def writerow(self, row):
        self.writer.writerow([s.encode("utf-8") for s in row])
        # Fetch UTF-8 output from the queue ...
        data = self.queue.getvalue()
        data = data.decode("utf-8")
        # ... and reencode it into the target encoding
        data = self.encoder.encode(data)
        # write to the target stream
        self.stream.write(data)
        # empty queue
        self.queue.truncate(0)

    def writerows(self, rows):
        for row in rows:
            self.writerow(row)
            
def makeCSV(data):
    columns = set()
    output = [[]]
    if isinstance(data, dict):
        output[0].append("id")
        for d in data:
            for col in data[d]:
                columns.add(col)
    else:
        for d in data:
            for col in d:
                columns.add(col)

    for col in columns:
        output[0].append(col)

    if isinstance(data, dict):
        for d in data:
            no = [str(d)]
            for col in columns:
                no.append(unicode(data[d][col]) if col in data[d] else "")
            output.append(no)
    else:
        for d in data:
            no = []
            for col in columns:
                no.append(unicode(d[col]) if col in d else "")
            output.append(no)

    csvString = StringIO.StringIO()
    csvwriter = UnicodeWriter(csvString)
    for row in output:
        csvwriter.writerow(row)
    csvString.seek(0)
    web.header('Content-Type','text/csv; charset=utf-8')
    web.header('Content-disposition', 'attachment; filename=export.csv')
    return csvString.read()
    
class AdminCourseStudentListPage:
    """ Course administration page """
    def GET(self, courseId):
        if User.isLoggedIn():
            try:
                course = Course(courseId)
                if User.getUsername() not in course.getAdmins():
                    raise web.notfound()
                
<<<<<<< HEAD
                return self.page(course)
=======
                userInput = web.input();
                if "dl" in userInput:
                    if userInput['dl'] == 'submission':
                        return self.downloadSubmission(userInput['id'])
                    elif userInput['dl'] == 'student_task':
                        return self.downloadStudentTask(course, userInput['username'], userInput['task'])
                    elif userInput['dl'] == 'student':
                        return self.downloadStudent(course, userInput['username'])
                
                output = self.compute(course)
                print json.dumps(output,sort_keys=True, indent=4, separators=(',', ': '))
                return renderer.admin_course(course,output)
>>>>>>> f3545e7a
            except:
                if web.config.debug:
                    raise
                else:
                    raise web.notfound()
        else:
            return renderer.index(False)
    
<<<<<<< HEAD
    def page(self, course):
        data = list(database.user_courses.find({"courseId":course.getId()}))
        if "csv" in web.input():
            return makeCSV(data)
        return renderer.admin_course_student_list(course,data)

class AdminCourseStudentInfoPage:
    """ List information about a student """
    def GET(self, courseId, username):
        if User.isLoggedIn():
            try:
                course = Course(courseId)
                if User.getUsername() not in course.getAdmins():
                    raise web.notfound()
=======
    def downloadSubmissionSet(self, submissions, filename, subFolders):
        try:
            tmpfile = tempfile.TemporaryFile()
            tar = tarfile.open(fileobj=tmpfile, mode='w:')
            
            for submission in submissions:
                if 'archive' not in submission or submission['archive'] == None:
                    continue
                subfile = gridFS.get(submission['archive'])
                
                taskfname = str(submission["_id"])+'.tgz'
                # Generate file info
                for subFolder in subFolders:
                    if subFolder == 'taskId':
                        taskfname = submission['taskId'] + '/' + taskfname
                    elif subFolder == 'username':
                        taskfname = submission['username'] + '/' + taskfname
                    
                info = tarfile.TarInfo(name=taskfname)
                info.size = subfile.length
                info.mtime = time.mktime(subfile.upload_date.timetuple())
                
                # Add file in tar archive
                tar.addfile(info, fileobj=subfile)
            
            # Close tarfile and put tempfile cursor at 0
            tar.close()
            tmpfile.seek(0)
            web.header('Content-Type','application/x-gzip', unique=True)
            web.header('Content-Disposition','attachment; filename="' + filename +'"', unique=True)
            return tmpfile.read()
        except:
            raise web.notfound()
    
    def downloadCourse(self, courseId):
        submissions = database.submissions.find({"courseId":courseId,"status":{"$in":["done","error"]}})
        return self.downloadSubmissionSet(submissions, '_'.join([courseId]) + '.tgz', ['username', 'taskId'])  
    
    def downloadTask(self, course, taskId):
        submissions = database.submissions.find({"taskId":taskId,"courseId":course.getId(),"status":{"$in":["done","error"]}})
        return self.downloadSubmissionSet(submissions, '_'.join([course.getId(), taskId]) + '.tgz', ['username'])  
    
    def downloadStudent(self, course, username):
        submissions = database.submissions.find({"username":username,"courseId":course.getId(),"status":{"$in":["done","error"]}})
        return self.downloadSubmissionSet(submissions, '_'.join([username,course.getId()]) + '.tgz', ['taskId'])    
    
    def downloadStudentTask(self, course, username, taskId):
        submissions = database.submissions.find({"username":username,"courseId":course.getId(), "taskId":taskId ,"status":{"$in":["done","error"]}})
        return self.downloadSubmissionSet(submissions, '_'.join([username,course.getId(),taskId]) + '.tgz', [])
    
    def downloadSubmission(self, subid):
        try:
            submission = database.submissions.find_one({'_id': ObjectId(subid)})
            web.header('Content-Type','application/x-gzip', unique=True)
            web.header('Content-Disposition','attachment; filename="' + '_'.join([submission["username"],submission["courseId"],submission["taskId"],str(submission["_id"])]) + '.tgz"', unique=True)
            return gridFS.get(submission['archive']).read()
        except:
            raise web.notfound()
        
    #Compute everything that is needed:
    def compute(self,course):
        output={"students":{},"tasks":{},"taskErrors":{}}
        #Get all students
        students = list(database.submissions.distinct("username"))
        for student in students:
            #Init the output
            data = database.usercache.find_one({"_id":student})
            name = None
            email = None
            if data != None and "realname" in data and "email" in data:
                name = data['realname']
                email = data['email']
>>>>>>> f3545e7a
                
                return self.page(course, username)
            except:
                if web.config.debug:
                    raise
                else:
                    raise web.notfound()
        else:
            return renderer.index(False)
        
    def page(self, course, username):
        data = list(database.user_tasks.find({"username":username, "courseId":course.getId()}))
        tasks = course.getTasks()
        result = {}
        for taskId in tasks:
            result[taskId] = {"name":tasks[taskId].getName(),"submissions":0,"status":"notviewed"}
        for taskData in data:
            if taskData["taskId"] in result:
                result[taskData["taskId"]]["submissions"] = taskData["tried"]
                if taskData["tried"] == 0:
                    result[taskData["taskId"]]["status"] = "notattempted"
                elif taskData["succeeded"]:
                    result[taskData["taskId"]]["status"] = "succeeded"
                else:
                    result[taskData["taskId"]]["status"] = "failed"
        if "csv" in web.input():
            return makeCSV(result)
        return renderer.admin_course_student(course,username,result)
    

class AdminCourseStudentTaskPage:
    """ List information about a task done by a student """
    def GET(self, courseId, username, taskId):
        if User.isLoggedIn():
            try:
                course = Course(courseId)
                if User.getUsername() not in course.getAdmins():
                    raise web.notfound()
                task = Task(courseId,taskId)
                
                return self.page(course, username, task)
            except:
                if web.config.debug:
                    raise
                else:
                    raise web.notfound()
        else:
            return renderer.index(False)
        
    def page(self, course, username, task):
        data = list(database.submissions.find({"username":username, "courseId":course.getId(), "taskId":task.getId()}).sort([("submittedOn",pymongo.DESCENDING)]))
        if "csv" in web.input():
            return makeCSV(data)
        return renderer.admin_course_student_task(course,username,task,data)
    
class AdminCourseTaskListPage:
    """ List informations about all tasks """
    def GET(self, courseId):
        if User.isLoggedIn():
            try:
                course = Course(courseId)
                if User.getUsername() not in course.getAdmins():
                    raise web.notfound()
                
                return self.page(course)
            except:
                if web.config.debug:
                    raise
                else:
                    raise web.notfound()
        else:
            return renderer.index(False)
        
    def page(self, course):
        data = database.user_tasks.aggregate(
        [
            {
                "$match":{"courseId":course.getId()}
            },
            {
                "$group":
                {
                    "_id":"$taskId",
                    "viewed":{"$sum":1},
                    "tried":{"$sum":"$tried"},
                    "succeeded":{"$sum":{"$cond":["$succeeded",1,0]}}
                }
            }
        ])["result"]
        result = {}
        tasks = course.getTasks()
        for taskId in tasks:
            result[taskId] = {"name":tasks[taskId].getName(),"viewed":0, "tried":0, "succeeded":0}
        for d in data:
            if d["_id"] in result:
                result[d["_id"]]["viewed"] = d["viewed"]
                result[d["_id"]]["tried"] = d["tried"]
                result[d["_id"]]["succeeded"] = d["succeeded"]
        if "csv" in web.input():
            return makeCSV(result)
        return renderer.admin_course_task_list(course,result)
        
class AdminCourseTaskInfoPage:
    """ List informations about a task """
    def GET(self, courseId, taskId):
        if User.isLoggedIn():
            try:
                course = Course(courseId)
                if User.getUsername() not in course.getAdmins():
                    raise web.notfound()
                task = Task(courseId, taskId)
                
                return self.page(course, task)
            except:
                if web.config.debug:
                    raise
                else:
                    raise web.notfound()
        else:
            return renderer.index(False)
        
    def page(self, course, task):
        data = list(database.user_tasks.find({"courseId":course.getId(), "taskId":task.getId()}))
        if "csv" in web.input():
            return makeCSV(data)
        return renderer.admin_course_task_info(course,task,data)
        
        <|MERGE_RESOLUTION|>--- conflicted
+++ resolved
@@ -4,14 +4,12 @@
 from frontend.base import renderer
 import frontend.user as User
 from frontend.base import database
-<<<<<<< HEAD
 from common.tasks import Task
 import pymongo
 import csv
 import StringIO
 import cStringIO
 import codecs
-=======
 from bson.objectid import ObjectId
 from frontend.base import database, gridFS
 import json
@@ -23,7 +21,6 @@
 import tempfile
 import sys
 import time
->>>>>>> f3545e7a
 
 class UnicodeWriter:
     """
@@ -101,9 +98,6 @@
                 if User.getUsername() not in course.getAdmins():
                     raise web.notfound()
                 
-<<<<<<< HEAD
-                return self.page(course)
-=======
                 userInput = web.input();
                 if "dl" in userInput:
                     if userInput['dl'] == 'submission':
@@ -113,44 +107,32 @@
                     elif userInput['dl'] == 'student':
                         return self.downloadStudent(course, userInput['username'])
                 
-                output = self.compute(course)
-                print json.dumps(output,sort_keys=True, indent=4, separators=(',', ': '))
-                return renderer.admin_course(course,output)
->>>>>>> f3545e7a
-            except:
-                if web.config.debug:
-                    raise
-                else:
-                    raise web.notfound()
-        else:
-            return renderer.index(False)
-    
-<<<<<<< HEAD
+                return self.page(course)
+            except:
+                if web.config.debug:
+                    raise
+                else:
+                    raise web.notfound()
+        else:
+            return renderer.index(False)
+    
     def page(self, course):
         data = list(database.user_courses.find({"courseId":course.getId()}))
         if "csv" in web.input():
             return makeCSV(data)
         return renderer.admin_course_student_list(course,data)
 
-class AdminCourseStudentInfoPage:
-    """ List information about a student """
-    def GET(self, courseId, username):
-        if User.isLoggedIn():
-            try:
-                course = Course(courseId)
-                if User.getUsername() not in course.getAdmins():
-                    raise web.notfound()
-=======
     def downloadSubmissionSet(self, submissions, filename, subFolders):
         try:
             tmpfile = tempfile.TemporaryFile()
             tar = tarfile.open(fileobj=tmpfile, mode='w:')
             
+            hasOne = False
             for submission in submissions:
-                if 'archive' not in submission or submission['archive'] == None:
+                if 'archive' not in submission or submission['archive'] == None or submission['archive'] == "":
                     continue
+                hasOne = True
                 subfile = gridFS.get(submission['archive'])
-                
                 taskfname = str(submission["_id"])+'.tgz'
                 # Generate file info
                 for subFolder in subFolders:
@@ -169,6 +151,10 @@
             # Close tarfile and put tempfile cursor at 0
             tar.close()
             tmpfile.seek(0)
+            
+            # If there is no submission in the tar...
+            if not hasOne:
+                return renderer.admin_course_not_any_submission()
             web.header('Content-Type','application/x-gzip', unique=True)
             web.header('Content-Disposition','attachment; filename="' + filename +'"', unique=True)
             return tmpfile.read()
@@ -200,20 +186,14 @@
         except:
             raise web.notfound()
         
-    #Compute everything that is needed:
-    def compute(self,course):
-        output={"students":{},"tasks":{},"taskErrors":{}}
-        #Get all students
-        students = list(database.submissions.distinct("username"))
-        for student in students:
-            #Init the output
-            data = database.usercache.find_one({"_id":student})
-            name = None
-            email = None
-            if data != None and "realname" in data and "email" in data:
-                name = data['realname']
-                email = data['email']
->>>>>>> f3545e7a
+class AdminCourseStudentInfoPage:
+    """ List information about a student """
+    def GET(self, courseId, username):
+        if User.isLoggedIn():
+            try:
+                course = Course(courseId)
+                if User.getUsername() not in course.getAdmins():
+                    raise web.notfound()
                 
                 return self.page(course, username)
             except:
@@ -339,6 +319,4 @@
         data = list(database.user_tasks.find({"courseId":course.getId(), "taskId":task.getId()}))
         if "csv" in web.input():
             return makeCSV(data)
-        return renderer.admin_course_task_info(course,task,data)
-        
-        +        return renderer.admin_course_task_info(course,task,data)