--- conflicted
+++ resolved
@@ -1,6 +1,6 @@
 # -*- coding: utf-8 -*-
 #
-# Copyright (c) 2014-2015 Université Catholique de Louvain.
+# Copyright (c) 2014 Université Catholique de Louvain.
 #
 # This file is part of INGInious.
 #
@@ -18,12 +18,8 @@
 # License along with INGInious.  If not, see <http://www.gnu.org/licenses/>.
 """ Classes modifying basic tasks, problems and boxes classes """
 from common.base import id_checker
-<<<<<<< HEAD
 from common.parsable_text import ParsableText
 from common.task_file_managers.manage import get_task_file_manager
-=======
-from common.task_file_managers.tasks_file_manager import TaskFileManager
->>>>>>> 381cfad4
 import common.tasks
 from frontend.accessible_time import AccessibleTime
 from frontend.custom.task_problems import DisplayableCodeProblem, DisplayableCodeSingleLineProblem, DisplayableMatchProblem, DisplayableMultipleChoiceProblem, DisplayableCodeFileProblem
