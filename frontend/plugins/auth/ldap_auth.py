""" LDAP plugin """

import simpleldap
import frontend.user


def init(plugin_manager, conf):
    """
        Allow to connect through a LDAP service

        Available configuration:
        ::

            {
                "plugin_module": "frontend.plugins.auth.ldap_auth",
                "host": "ldap.test.be",
                "port": 0,
                "encryption": "ssl",
                "base_dn": "o=test,c=be",
                "request": "uid={}",
                "prefix": "",
                "name": "LDAP Login",
                "require_cert": true
            }

        *host*
            The host of the ldap server
        *encryption*
            Encryption method used to connect to the LDAP server
            Can be either "none", "ssl" or "tls"
        *request*
            Request made to the server in order to find the dn of the user. The characters "{}" will be replaced by the login name.
        *prefix*
            The prefix used internally to distinguish user that have the same username on different login services
        *require_cert*
            true if a certificate is needed.
    """

    def connect(login_data):
        """ Connect throught LDAP """
        try:
            # Get configuration
            login = login_data["login"]
            password = login_data["password"]

            encryption = conf.get('encryption', "none")
            if encryption not in ["none", "ssl", "tls"]:
                raise Exception("Unknown encryption method {}".format(encryption))
            if encryption == "none":
                encryption = None

            host = conf.get('host', "ldap.test.be")
            port = conf.get('port', 0)
            if port == 0:
                port = None

            base_dn = conf.get('base_dn', '')

            require_cert = conf.get('require_cert', True)

            # Connect to the ldap
<<<<<<< HEAD
            conn = simpleldap.Connection(host, port=port, encryption=encryption, search_defaults={"base_dn": base_dn}, require_cert=False)
=======
            conn = simpleldap.Connection(host, port=port, encryption=encryption, require_cert=require_cert, search_defaults={"base_dn": base_dn})
>>>>>>> 008acf37
            request = conf.get('request', "uid={},ou=People").format(login)
            user_data = conn.get(request)
            if conn.authenticate(user_data.dn, password):
                email = user_data["mail"][0]
                username = conf.get('prefix', '') + user_data["uid"][0]
                realname = user_data["cn"][0]

                frontend.user.connect_user_internal(username, email, realname)
                return True
            else:
                return False
        except Exception, e:
            print e
            return False

    plugin_manager.register_auth_method(conf.get('name', 'LDAP Login'), {"login": {"type": "text", "placeholder": "Login"}, "password": {"type": "password", "placeholder": "Password"}}, connect)<|MERGE_RESOLUTION|>--- conflicted
+++ resolved
@@ -59,11 +59,7 @@
             require_cert = conf.get('require_cert', True)
 
             # Connect to the ldap
-<<<<<<< HEAD
-            conn = simpleldap.Connection(host, port=port, encryption=encryption, search_defaults={"base_dn": base_dn}, require_cert=False)
-=======
             conn = simpleldap.Connection(host, port=port, encryption=encryption, require_cert=require_cert, search_defaults={"base_dn": base_dn})
->>>>>>> 008acf37
             request = conf.get('request', "uid={},ou=People").format(login)
             user_data = conn.get(request)
             if conn.authenticate(user_data.dn, password):
@@ -75,8 +71,7 @@
                 return True
             else:
                 return False
-        except Exception, e:
-            print e
+        except:
             return False
 
     plugin_manager.register_auth_method(conf.get('name', 'LDAP Login'), {"login": {"type": "text", "placeholder": "Login"}, "password": {"type": "password", "placeholder": "Password"}}, connect)